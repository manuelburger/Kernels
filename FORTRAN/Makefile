--- conflicted
+++ resolved
@@ -17,13 +17,7 @@
 
 pretty: stencil-pretty transpose-pretty
 
-<<<<<<< HEAD
-# doacross is busted right now
-#openmp: p2p-openmp-tasks p2p-openmp-doacross stencil-openmp transpose-openmp
-openmp: p2p-openmp-tasks p2p-openmp-datapar stencil-openmp transpose-openmp
-=======
 openmp: p2p-openmp-tasks p2p-openmp-doacross p2p-openmp-datapar stencil-openmp transpose-openmp
->>>>>>> 3dd597db
 
 coarray: p2p-coarray stencil-coarray transpose-coarray
 
@@ -66,21 +60,10 @@
 	-rm -f *.optrpt
 	-rm -f *.dwarf
 	-rm -rf *.dSYM # Mac
-<<<<<<< HEAD
-	-rm -f p2p               stencil               transpose
-	-rm -f p2p-pretty        stencil-pretty        transpose-pretty
-	-rm -f p2p-coarray       stencil-coarray       transpose-coarray
-	-rm -f p2p-openmp-target stencil-openmp-target transpose-openmp-target
-	-rm -f p2p-openmp-tasks  p2p-openmp-doacross
-	-rm -f stencil-openmp    transpose-openmp
-	-rm -f p2p-ornlacc stencil-ornlacc transpose-ornlacc
-	-rm -f p2p-openmp-datapar
-=======
 	-rm -f p2p                   stencil                 transpose
 	-rm -f p2p-pretty            stencil-pretty          transpose-pretty
 	-rm -f p2p-coarray           stencil-coarray         transpose-coarray
 	-rm -f p2p-openmp-tasks      stencil-openmp          transpose-openmp
 	-rm -f p2p-openmp-doacross   p2p-openmp-datapar
 	-rm -f p2p-openmp-target     stencil-openmp-target   transpose-openmp-target
-	-rm -f p2p-ornlacc 	     stencil-ornlacc         transpose-ornlacc
->>>>>>> 3dd597db
+	-rm -f p2p-ornlacc 	     stencil-ornlacc         transpose-ornlacc