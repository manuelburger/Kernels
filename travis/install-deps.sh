set -e
set -x

TRAVIS_ROOT="$1"
PRK_TARGET="$2"

# eventually make this runtime configurable
MPI_LIBRARY=mpich

case "$PRK_TARGET" in
    allserial)
        echo "Serial"
        ;;

    allopenmp)
        echo "OpenMP"
        ;;
    allmpi*)
        echo "Any normal MPI"
        sh ./travis/install-mpi.sh $TRAVIS_ROOT $MPI_LIBRARY
        ;;
    allshmem)
        echo "SHMEM"
        sh ./travis/install-sandia-openshmem.sh $TRAVIS_ROOT
        ;;
    allupc)
        echo "UPC"
        sh ./travis/install-intrepid-upc.sh $TRAVIS_ROOT
        ;;
    allcharm++)
        echo "Charm++"
        sh ./travis/install-charm++.sh $TRAVIS_ROOT charm++
        ;;
    allampi)
        echo "Adaptive MPI (AMPI)"
        sh ./travis/install-charm++.sh $TRAVIS_ROOT AMPI
        ;;
    allfgmpi)
        echo "Fine-Grain MPI (FG-MPI)"
        sh ./travis/install-fgmpi.sh $TRAVIS_ROOT
        ;;
    allgrappa)
        echo "Grappa"
<<<<<<< HEAD
=======
        sh ./travis/install-gcc.sh $TRAVIS_ROOT
        sh ./travis/install-cmake.sh $TRAVIS_ROOT
        # only use MPICH with Grappa due to MPI-3 feature requirements
        sh ./travis/install-mpi.sh $TRAVIS_ROOT mpich
>>>>>>> 31139981
        sh ./travis/install-grappa.sh $TRAVIS_ROOT
        ;;
esac<|MERGE_RESOLUTION|>--- conflicted
+++ resolved
@@ -41,13 +41,10 @@
         ;;
     allgrappa)
         echo "Grappa"
-<<<<<<< HEAD
-=======
         sh ./travis/install-gcc.sh $TRAVIS_ROOT
         sh ./travis/install-cmake.sh $TRAVIS_ROOT
         # only use MPICH with Grappa due to MPI-3 feature requirements
         sh ./travis/install-mpi.sh $TRAVIS_ROOT mpich
->>>>>>> 31139981
         sh ./travis/install-grappa.sh $TRAVIS_ROOT
         ;;
 esac