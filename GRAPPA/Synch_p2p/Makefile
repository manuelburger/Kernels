include ../../common/GRAPPA.defs
##### User configurable options #####

OPTFLAGS    = $(DEFAULT_OPT_FLAGS) 
#description: change above into something that is a decent optimization on you system

#uncomment any of the following flags (and change values) to change defaults

#RESTRICTFLAG = -DRESTRICT_KEYWORD
#description: the "restrict" keyword can be used on IA platforms to disambiguate  
#             data accessed through pointers

#DEBUGFLAG   = -DVERBOSE
#description: default diagnostic style is silent

USERFLAGS    = 
#description: parameter to specify optional flags

#set the following variables for custom libraries and/or other objects
EXTOBJS      = 
LIBS         = $(GRAPPA_LDLIBS) 
LIBPATHS     = $(GRAPPA_LDFLAGS)

### End User configurable options ###

# this is used by the C++ implicit compile rule
<<<<<<< HEAD
<<<<<<< 3472f59a2d7d2e53cf51993eac3df6b024afc727
CXXFLAGS= $(GRAPPA_CXXFLAGS)
=======
CXXFLAGS= $(GRAPPA_CXXFLAGS)  
>>>>>>> Changes to GRAPPA Makefiles and GRAPPA.defs from Jacob's pull request.
=======
CXXFLAGS= $(GRAPPA_CXXFLAGS)  
>>>>>>> 1581b5a8

TUNEFLAGS    = $(RESTRICTFLAG) $(DEBUGFLAG)  $(USERFLAGS) $(CXXFLAGS)
PROGRAM     = p2p
OBJS        = $(PROGRAM).o $(COMOBJS)

include ../../common/make.common<|MERGE_RESOLUTION|>--- conflicted
+++ resolved
@@ -24,15 +24,7 @@
 ### End User configurable options ###
 
 # this is used by the C++ implicit compile rule
-<<<<<<< HEAD
-<<<<<<< 3472f59a2d7d2e53cf51993eac3df6b024afc727
 CXXFLAGS= $(GRAPPA_CXXFLAGS)
-=======
-CXXFLAGS= $(GRAPPA_CXXFLAGS)  
->>>>>>> Changes to GRAPPA Makefiles and GRAPPA.defs from Jacob's pull request.
-=======
-CXXFLAGS= $(GRAPPA_CXXFLAGS)  
->>>>>>> 1581b5a8
 
 TUNEFLAGS    = $(RESTRICTFLAG) $(DEBUGFLAG)  $(USERFLAGS) $(CXXFLAGS)
 PROGRAM     = p2p
