/*
Copyright (c) 2013, Intel Corporation

Redistribution and use in source and binary forms, with or without 
modification, are permitted provided that the following conditions 
are met:

* Redistributions of source code must retain the above copyright 
      notice, this list of conditions and the following disclaimer.
* Redistributions in binary form must reproduce the above 
      copyright notice, this list of conditions and the following 
      disclaimer in the documentation and/or other materials provided 
      with the distribution.
* Neither the name of Intel Corporation nor the names of its 
      contributors may be used to endorse or promote products 
      derived from this software without specific prior written 
      permission.

THIS SOFTWARE IS PROVIDED BY THE COPYRIGHT HOLDERS AND CONTRIBUTORS 
"AS IS" AND ANY EXPRESS OR IMPLIED WARRANTIES, INCLUDING, BUT NOT 
LIMITED TO, THE IMPLIED WARRANTIES OF MERCHANTABILITY AND FITNESS 
FOR A PARTICULAR PURPOSE ARE DISCLAIMED. IN NO EVENT SHALL THE 
COPYRIGHT OWNER OR CONTRIBUTORS BE LIABLE FOR ANY DIRECT, INDIRECT, 
INCIDENTAL, SPECIAL, EXEMPLARY, OR CONSEQUENTIAL DAMAGES (INCLUDING, 
BUT NOT LIMITED TO, PROCUREMENT OF SUBSTITUTE GOODS OR SERVICES; 
LOSS OF USE, DATA, OR PROFITS; OR BUSINESS INTERRUPTION) HOWEVER 
CAUSED AND ON ANY THEORY OF LIABILITY, WHETHER IN CONTRACT, STRICT 
LIABILITY, OR TORT (INCLUDING NEGLIGENCE OR OTHERWISE) ARISING IN 
ANY WAY OUT OF THE USE OF THIS SOFTWARE, EVEN IF ADVISED OF THE 
POSSIBILITY OF SUCH DAMAGE.
*/

/*******************************************************************

NAME:    transpose

PURPOSE: This program tests the efficiency with which a square matrix
         can be transposed and stored in another matrix. The matrices
         are distributed identically.
  
USAGE:   Program input is three command line arguments that give the
         matrix order, the number of times to repeat the operation 
         (iterations), and the number of threads to use:

         transpose <# threads> <matrix_size> <# iterations> [tile size]

         An optional parameter specifies the tile size used to divide the
         individual matrix blocks for improved cache and TLB performance. 
  
         The output consists of diagnostics to make sure the 
         transpose worked and timing statistics.


FUNCTIONS CALLED:

         Other than OpenMP or standard C functions, the following 
         functions are used in this program:

         wtime()          portable wall-timer interface.
         bail_out()
         test_results()   Verify that the transpose worked

HISTORY: Written by Tim Mattson, April 1999.  
         Updated by Rob Van der Wijngaart, December 2005.
  
*******************************************************************/

#include <par-res-kern_general.h>
#include <par-res-kern_omp.h>

#define A(i,j)    A[i+order*(j)]
#define B(i,j)    B[i+order*(j)]
static double test_results (int , double*, int);

int main(int argc, char ** argv) {

  long   order;         /* order of a the matrix                           */
  int    Tile_order=32; /* default tile size for tiling of local transpose */
  int    iterations;    /* number of times to do the transpose             */
  int    tiling;        /* boolean: true if tiling is used                 */
  int    i, j, it, jt, iter;  /* dummies                                   */
  double bytes;         /* combined size of matrices                       */
  double * RESTRICT A;  /* buffer to hold original matrix                  */
  double * RESTRICT B;  /* buffer to hold transposed matrix                */
  double abserr;        /* absolute error                                  */
  double epsilon=1.e-8; /* error tolerance                                 */
  double transpose_time,/* timing parameters                               */
         avgtime;
  int    nthread_input, 
         nthread;
  int    num_error=0;     /* flag that signals that requested and 
                             obtained numbers of threads are the same      */

  /*********************************************************************
  ** read and test input parameters
  *********************************************************************/

  if (argc != 4 && argc != 5){
    printf("Usage: %s <# threads> <# iterations> <matrix order> [tile size]\n",
           *argv);
    exit(EXIT_FAILURE);
  }

  /* Take number of threads to request from command line */
  nthread_input = atoi(*++argv); 

  if ((nthread_input < 1) || (nthread_input > MAX_THREADS)) {
    printf("ERROR: Invalid number of threads: %d\n", nthread_input);
    exit(EXIT_FAILURE);
  }

  omp_set_num_threads(nthread_input);

  iterations  = atoi(*++argv); 
  if (iterations < 1){
    printf("ERROR: iterations must be >= 1 : %d \n",iterations);
    exit(EXIT_FAILURE);
  }

  order = atoi(*++argv); 
  if (order < 0){
    printf("ERROR: Matrix Order must be greater than 0 : %d \n", order);
    exit(EXIT_FAILURE);
  }

  if (argc == 5) Tile_order = atoi(*++argv);
  /* a non-positive tile size means no tiling of the local transpose */
  tiling = (Tile_order > 0) && (Tile_order < order);
  if (!tiling) Tile_order = order;

  /*********************************************************************
  ** Allocate space for the input and transpose matrix
  *********************************************************************/

  A   = (double *)malloc(order*order*sizeof(double));
  if (A == NULL){
    printf(" ERROR: cannot allocate space for input matrix: %ld\n", 
           order*order*sizeof(double));
    exit(EXIT_FAILURE);
  }
  B  = (double *)malloc(order*order*sizeof(double));
  if (B == NULL){
    printf(" ERROR: cannot allocate space for output matrix: %ld\n", 
           order*order*sizeof(double));
    exit(EXIT_FAILURE);
  }

  bytes = 2.0 * sizeof(double) * order * order;

  #pragma omp parallel private (iter)
  {  

  #pragma omp master
  {
  nthread = omp_get_num_threads();

  printf("Parallel Research Kernels version %s\n", PRKVERSION);
  printf("OpenMP Matrix transpose: B = A^T\n");
  if (nthread != nthread_input) {
    num_error = 1;
    printf("ERROR: number of requested threads %d does not equal ",
           nthread_input);
    printf("number of spawned threads %d\n", nthread);
  } 
  else {
    printf("Number of threads     = %i;\n",nthread_input);
    printf("Matrix order          = %ld\n", order);
    printf("Number of iterations  = %d\n", iterations);
    if (tiling) {
      printf("Tile size             = %d\n", Tile_order);
#ifdef COLLAPSE
      printf("Using loop collapse\n");
#endif
    }
    else                   
      printf("Untiled\n");
  }
  }
  bail_out(num_error);

  /*  Fill the original matrix, set transpose to known garbage value. */

  if (tiling) {
#ifdef COLLAPSE
    #pragma omp for private (i,it,jt) collapse(2)
#else
    #pragma omp for private (i,it,jt)
#endif
    for (j=0; j<order; j+=Tile_order) 
      for (i=0; i<order; i+=Tile_order) 
        for (jt=j; jt<MIN(order,j+Tile_order);jt++)
          for (it=i; it<MIN(order,i+Tile_order); it++){
            A(it,jt) = (double) (order*jt + it);
            B(it,jt) = 0.0;
          }
  }
  else {
    #pragma omp for private (i)
    for (j=0;j<order;j++) 
      for (i=0;i<order; i++) {
        A(i,j) = (double) (order*j + i);
        B(i,j) = 0.0;
      }
  }

  for (iter = 0; iter<=iterations; iter++){

    /* start timer after a warmup iteration                                        */
    if (iter == 1) { 
      #pragma omp barrier
      #pragma omp master
      {
        transpose_time = wtime();
      }
    }

    /* Transpose the  matrix                                                       */
    if (!tiling) {
      #pragma omp for private (j)
      for (i=0;i<order; i++) 
        for (j=0;j<order;j++) { 
          B(j,i) += A(i,j);
          A(i,j) += 1.0;
        }
    }
    else {
#ifdef COLLAPSE
      #pragma omp for private (j,it,jt) collapse(2)
#else
      #pragma omp for private (j,it,jt)
#endif
      for (i=0; i<order; i+=Tile_order) 
        for (j=0; j<order; j+=Tile_order) 
          for (it=i; it<MIN(order,i+Tile_order); it++) 
            for (jt=j; jt<MIN(order,j+Tile_order);jt++) {
              B(jt,it) += A(it,jt);
              A(it,jt) += 1.0;
            } 
    }	

  }  /* end of iter loop  */

  #pragma omp barrier
  #pragma omp master
  {
    transpose_time = wtime() - transpose_time;
  }

  } /* end of OpenMP parallel region */

  abserr =  test_results (order, B, iterations);

  /*********************************************************************
  ** Analyze and output results.
  *********************************************************************/

  if (abserr < epsilon) {
    printf("Solution validates\n");
    avgtime = transpose_time/iterations;
    printf("Rate (MB/s): %lf Avg time (s): %lf\n",
           1.0E-06 * bytes/avgtime, avgtime);
#ifdef VERBOSE
    printf("Squared errors: %f \n", abserr);
#endif
    exit(EXIT_SUCCESS);
  }
  else {
    printf("ERROR: Aggregate squared error %lf exceeds threshold %e\n",
           abserr, epsilon);
    exit(EXIT_FAILURE);
  }

}  /* end of main */



/* function that computes the error committed during the transposition */

<<<<<<< HEAD
double test_results (long order, double *B) {
=======
double test_results (int order, double *B, int iterations) {
>>>>>>> abe762d7

  double abserr=0.0;
  int i,j;

  double addit = ((double)(iterations+1) * (double) (iterations))/2.0;
  #pragma omp parallel for private(i) reduction(+:abserr)
  for (j=0;j<order;j++) {
    for (i=0;i<order; i++) {
<<<<<<< HEAD
      abserr += ABS(B(i,j) - (order*i + j));
=======
      abserr += ABS(B(i,j) - ((i*order + j)*(iterations+1)+addit));
>>>>>>> abe762d7
    }
  }

#ifdef VERBOSE
  #pragma omp master 
  {
  printf(" Squared sum of differences: %f\n",abserr);
  }
#endif   
  return abserr;
}<|MERGE_RESOLUTION|>--- conflicted
+++ resolved
@@ -276,11 +276,7 @@
 
 /* function that computes the error committed during the transposition */
 
-<<<<<<< HEAD
-double test_results (long order, double *B) {
-=======
 double test_results (int order, double *B, int iterations) {
->>>>>>> abe762d7
 
   double abserr=0.0;
   int i,j;
@@ -289,11 +285,7 @@
   #pragma omp parallel for private(i) reduction(+:abserr)
   for (j=0;j<order;j++) {
     for (i=0;i<order; i++) {
-<<<<<<< HEAD
-      abserr += ABS(B(i,j) - (order*i + j));
-=======
       abserr += ABS(B(i,j) - ((i*order + j)*(iterations+1)+addit));
->>>>>>> abe762d7
     }
   }
 
