/*
Copyright (c) 2013, Intel Corporation

Redistribution and use in source and binary forms, with or without
modification, are permitted provided that the following conditions
are met:

* Redistributions of source code must retain the above copyright
      notice, this list of conditions and the following disclaimer.
* Redistributions in binary form must reproduce the above
      copyright notice, this list of conditions and the following
      disclaimer in the documentation and/or other materials provided
      with the distribution.
* Neither the name of Intel Corporation nor the names of its
      contributors may be used to endorse or promote products
      derived from this software without specific prior written
      permission.

THIS SOFTWARE IS PROVIDED BY THE COPYRIGHT HOLDERS AND CONTRIBUTORS
"AS IS" AND ANY EXPRESS OR IMPLIED WARRANTIES, INCLUDING, BUT NOT
LIMITED TO, THE IMPLIED WARRANTIES OF MERCHANTABILITY AND FITNESS
FOR A PARTICULAR PURPOSE ARE DISCLAIMED. IN NO EVENT SHALL THE
COPYRIGHT OWNER OR CONTRIBUTORS BE LIABLE FOR ANY DIRECT, INDIRECT,
INCIDENTAL, SPECIAL, EXEMPLARY, OR CONSEQUENTIAL DAMAGES (INCLUDING,
BUT NOT LIMITED TO, PROCUREMENT OF SUBSTITUTE GOODS OR SERVICES;
LOSS OF USE, DATA, OR PROFITS; OR BUSINESS INTERRUPTION) HOWEVER
CAUSED AND ON ANY THEORY OF LIABILITY, WHETHER IN CONTRACT, STRICT
LIABILITY, OR TORT (INCLUDING NEGLIGENCE OR OTHERWISE) ARISING IN
ANY WAY OUT OF THE USE OF THIS SOFTWARE, EVEN IF ADVISED OF THE
POSSIBILITY OF SUCH DAMAGE.
*/

/*******************************************************************

NAME:    transpose

PURPOSE: This program tests the efficiency with which a square matrix
         can be transposed and stored in another matrix. The matrices
         are distributed identically.

USAGE:   Program inputs are the matrix order, the number of times to
         repeat the operation, and the communication mode

         transpose <# iterations> <matrix order> [tile size]

         An optional parameter specifies the tile size used to divide the
         individual matrix blocks for improved cache and TLB performance.

         The output consists of diagnostics to make sure the
         transpose worked and timing statistics.

FUNCTIONS CALLED:

         Other than MPI or standard C functions, the following
         functions are used in this program:

          wtime()           Portable wall-timer interface.
          bail_out()        Determine global error and exit if nonzero.

HISTORY: Written by Tim Mattson, April 1999.
         Updated by Rob Van der Wijngaart, December 2005.
         Updated by Rob Van der Wijngaart, October 2006.
         Updated by Rob Van der Wijngaart, November 2014::
         - made variable names more consistent
         - put timing around entire iterative loop of transposes
         - fixed incorrect matrix block access; no separate function
           for local transpose of matrix block
         - reordered initialization and verification loops to
           produce unit stride
         - changed initialization values, such that the input matrix
           elements are: A(i,j) = i+order*j


*******************************************************************/

/******************************************************************
                     Layout nomenclature
                     -------------------

o Each rank owns one block of columns (Colblock) of the overall
  matrix to be transposed, as well as of the transposed matrix.
o Colblock is stored contiguously in the memory of the rank.
  The stored format is column major, which means that matrix
  elements (i,j) and (i+1,j) are adjacent, and (i,j) and (i,j+1)
  are "order" words apart
o Colblock is logically composed of #ranks Blocks, but a Block is
  not stored contiguously in memory. Conceptually, the Block is
  the unit of data that gets communicated between ranks. Block i of
  rank j is locally transposed and gathered into a buffer called Work,
  which is sent to rank i, where it is scattered into Block j of the
  transposed matrix.
o When tiling is applied to reduce TLB misses, each block gets
  accessed by tiles.
o The original and transposed matrices are called A and B

 -----------------------------------------------------------------
|           |           |           |                             |
| Colblock  |           |           |                             |
|           |           |           |                             |
|           |           |           |                             |
|           |           |           |                             |
|        -------------------------------                          |
|           |           |           |                             |
|           |  Block    |           |                             |
|           |           |           |                             |
|           |           |           |                             |
|           |           |           |                             |
|        -------------------------------                          |
|           |Tile|      |           |                             |
|           |    |      |           |   Overall Matrix            |
|           |----       |           |                             |
|           |           |           |                             |
|           |           |           |                             |
|        -------------------------------                          |
|           |           |           |                             |
|           |           |           |                             |
|           |           |           |                             |
|           |           |           |                             |
|           |           |           |                             |
 -----------------------------------------------------------------*/

#include <par-res-kern_general.h>
#include <par-res-kern_mpi.h>

#define A(i,j)          A_p[(i+istart)+order*(j)]
#define B(i,j)          B_p[(i+istart)+order*(j)]
#define Work_in(p,i,j)  Work_in_p[(p)*Block_size+i+Block_order*(j)]
#define Work_out(p,i,j) Work_out_p[(p)*Block_size+i+Block_order*(j)]

int main(int argc, char ** argv)
{
  long Block_order;        /* number of columns owned by rank       */
  long Block_size;         /* size of a single block                */
  long Colblock_size;      /* size of column block                  */
  int Tile_order=32;       /* default Tile order                    */
  int tiling;              /* boolean: true if tiling is used       */
  int Num_procs;           /* number of ranks                       */
  long order;              /* order of overall matrix               */
  int send_to, recv_from;  /* ranks with which to communicate       */
<<<<<<< HEAD
  MPI_Request send_req, recv_req;
=======
>>>>>>> 1d53900a
  long bytes;              /* combined size of matrices             */
  int my_ID;               /* rank                                  */
  int root=0;              /* rank of root                          */
  int iterations;          /* number of times to do the transpose   */
  int i, j, it, jt, istart;/* dummies                               */
  int iter;                /* index of iteration                    */
  int phase;               /* phase inside staged communication     */
  int colstart;            /* starting column for owning rank       */
  int error;               /* error flag                            */
  double RESTRICT *A_p;    /* original matrix column block          */
  double RESTRICT *B_p;    /* transposed matrix column block        */
  double RESTRICT *Work_in_p;/* workspace for transpose function    */
  double RESTRICT *Work_out_p;/* workspace for transpose function   */
  double abserr,           /* absolute error                        */
         abserr_tot;       /* aggregate absolute error              */
  double epsilon = 1.e-8;  /* error tolerance                       */
  double local_trans_time, /* timing parameters                     */
         trans_time,
         avgtime;
  MPI_Win  rma_win = MPI_WIN_NULL;
  MPI_Info rma_winfo = MPI_INFO_NULL;
  int passive_target = 0;  /* use passive target RMA sync           */
#if MPI_VERSION >= 3
  int  flush_local  = 1;   /* flush local (or remote) after put     */
  int  flush_bundle = 1;   /* flush every <bundle> put calls        */
#endif

/*********************************************************************
** Initialize the MPI environment
*********************************************************************/
  MPI_Init(&argc,&argv);
  MPI_Comm_rank(MPI_COMM_WORLD, &my_ID);
  MPI_Comm_size(MPI_COMM_WORLD, &Num_procs);

/*********************************************************************
** process, test and broadcast input parameters
*********************************************************************/
  error = 0;
  if (my_ID == root) {
    printf("Parallel Research Kernels version %s\n", PRKVERSION);
    printf("MPIRMA matrix transpose: B = A^T\n");

    if (argc <= 3){
      printf("Usage: %s <# iterations> <matrix order> [Tile size]"
             "[sync (0=fence, 1=flush)] [flush local?] [flush bundle]\n",
             *argv);
      error = 1; goto ENDOFTESTS;
    }

    iterations  = atoi(*++argv);
    if(iterations < 1){
      printf("ERROR: iterations must be >= 1 : %d \n",iterations);
      error = 1; goto ENDOFTESTS;
    }

    order = atol(*++argv);
    if (order < Num_procs) {
      printf("ERROR: matrix order %ld should at least # procs %d\n",
             order, Num_procs);
      error = 1; goto ENDOFTESTS;
    }
    if (order%Num_procs) {
      printf("ERROR: matrix order %ld should be divisible by # procs %d\n",
             order, Num_procs);
      error = 1; goto ENDOFTESTS;
    }

    if (argc >= 4) Tile_order     = atoi(*++argv);
    if (argc >= 5) passive_target = atoi(*++argv);
#if MPI_VERSION >= 3
    if (argc >= 6) flush_local    = atoi(*++argv);
    if (argc >= 7) flush_bundle   = atoi(*++argv);
#endif

    ENDOFTESTS:;
  }
  bail_out(error);

  if (my_ID == root) {
    printf("Number of ranks      = %d\n", Num_procs);
    printf("Matrix order         = %ld\n", order);
    printf("Number of iterations = %d\n", iterations);
    if ((Tile_order > 0) && (Tile_order < order))
          printf("Tile size            = %d\n", Tile_order);
    else  printf("Untiled\n");
    if (passive_target) {
#if MPI_VERSION < 3
        printf("Synchronization      = MPI_Win_(un)lock\n");
#else
        printf("Synchronization      = MPI_Win_flush%s (bundle=%d)\n", flush_local ? "_local" : "", flush_bundle);
#endif
    } else {
        printf("Synchronization      = MPI_Win_fence\n");
    }
  }

  /*  Broadcast input data to all ranks */
  MPI_Bcast (&order,          1, MPI_LONG, root, MPI_COMM_WORLD);
  MPI_Bcast (&iterations,     1, MPI_INT,  root, MPI_COMM_WORLD);
  MPI_Bcast (&Tile_order,     1, MPI_INT,  root, MPI_COMM_WORLD);
  MPI_Bcast (&passive_target, 1, MPI_INT,  root, MPI_COMM_WORLD);
#if MPI_VERSION >= 3
  MPI_Bcast (&flush_local,    1, MPI_INT,  root, MPI_COMM_WORLD);
  MPI_Bcast (&flush_bundle,   1, MPI_INT,  root, MPI_COMM_WORLD);
#endif

  /* a non-positive tile size means no tiling of the local transpose */
  tiling = (Tile_order > 0) && (Tile_order < order);
  bytes = 2 * sizeof(double) * order * order;

/*********************************************************************
** The matrix is broken up into column blocks that are mapped one to a
** rank.  Each column block is made up of Num_procs smaller square
** blocks of order block_order.
*********************************************************************/

  Block_order    = order/Num_procs;
  colstart       = Block_order * my_ID;
  Colblock_size  = order * Block_order;
  Block_size     = Block_order * Block_order;

  /* debug message size effects */
  if (my_ID == root) {
    printf("Block_size           = %d\n", Block_size);
  }

/*********************************************************************
** Create the column block of the test matrix, the row block of the
** transposed matrix, and workspace (workspace only if #procs>1)
*********************************************************************/
  A_p = (double *)prk_malloc(Colblock_size*sizeof(double));
  if (A_p == NULL){
    printf(" Error allocating space for original matrix on node %d\n",my_ID);
    error = 1;
  }
  bail_out(error);

  MPI_Info_create (&rma_winfo);
  MPI_Info_set (rma_winfo, "no locks", "true");
  B_p = (double *)prk_malloc(Colblock_size*sizeof(double));
  if (B_p == NULL){
    printf(" Error allocating space for transpose matrix on node %d\n",my_ID);
    error = 1;
  }
  bail_out(error);

  if (Num_procs>1) {
    Work_out_p = (double *) prk_malloc(Block_size*(Num_procs-1)*sizeof(double));
    if (Work_out_p == NULL){
      printf(" Error allocating space for work_out on node %d\n",my_ID);
      error = 1;
    }
    bail_out(error);

    PRK_Win_allocate(Block_size*(Num_procs-1)*sizeof(double), sizeof(double),
                     rma_winfo, MPI_COMM_WORLD, &Work_in_p, &rma_win);
    if (Work_in_p == NULL){
      printf(" Error allocating space for work on node %d\n",my_ID);
      error = 1;
    }
    bail_out(error);
  }

#if MPI_VERSION >= 3
  if (passive_target && Num_procs>1) {
    MPI_Win_lock_all(MPI_MODE_NOCHECK,rma_win);
  }
#endif

  /* Fill the original column matrix                                                */
  istart = 0;
  for (j=0;j<Block_order;j++) {
    for (i=0;i<order; i++) {
      A(i,j) = (double) (order*(j+colstart) + i);
      B(i,j) = 0.0;
    }
  }

  MPI_Barrier(MPI_COMM_WORLD);

  for (iter = 0; iter<=iterations; iter++) {

    /* start timer after a warmup iteration                                        */
    if (iter == 1) {
      MPI_Barrier(MPI_COMM_WORLD);
      local_trans_time = wtime();
    }

    /* do the local transpose                                                     */
    istart = colstart;
    if (!tiling) {
      for (i=0; i<Block_order; i++) {
        for (j=0; j<Block_order; j++) {
          B(j,i) += A(i,j);
          A(i,j) += 1.0;
        }
      }
    } else {
      for (i=0; i<Block_order; i+=Tile_order) {
        for (j=0; j<Block_order; j+=Tile_order) {
          for (it=i; it<MIN(Block_order,i+Tile_order); it++) {
            for (jt=j; jt<MIN(Block_order,j+Tile_order);jt++) {
              B(jt,it) += A(it,jt);
              A(it,jt) += 1.0;
            }
          }
        }
      }
    }

    if (!passive_target && Num_procs>1) {
      MPI_Win_fence(MPI_MODE_NOSTORE | MPI_MODE_NOPRECEDE, rma_win);
    }

    for (phase=1; phase<Num_procs; phase++){
      send_to = (my_ID - phase + Num_procs)%Num_procs;

      istart = send_to*Block_order;
      if (!tiling) {
        for (i=0; i<Block_order; i++) {
          for (j=0; j<Block_order; j++) {
            Work_out(phase-1,j,i) = A(i,j);
            A(i,j) += 1.0;
          }
        }
      } else {
        for (i=0; i<Block_order; i+=Tile_order) {
          for (j=0; j<Block_order; j+=Tile_order) {
            for (it=i; it<MIN(Block_order,i+Tile_order); it++) {
              for (jt=j; jt<MIN(Block_order,j+Tile_order);jt++) {
                Work_out(phase-1,jt,it) = A(it,jt);
                A(it,jt) += 1.0;
              }
            }
          }
        }
      }

#if MPI_VERSION < 3
      if (passive_target) {
          MPI_Win_lock(MPI_LOCK_SHARED, send_to, MPI_MODE_NOCHECK, rma_win);
      }
#endif
      MPI_Put(Work_out_p+Block_size*(phase-1), Block_size, MPI_DOUBLE, send_to,
              Block_size*(phase-1), Block_size, MPI_DOUBLE, rma_win);

      if (passive_target) {
#if MPI_VERSION < 3
        MPI_Win_unlock(send_to, rma_win);
#else
        if (flush_bundle==1) {
          if (flush_local==1) {
              MPI_Win_flush_local(send_to, rma_win);
          } else {
              MPI_Win_flush(send_to, rma_win);
          }
        } else if ( (phase%flush_bundle) == 0) {
          /* Too lazy to record all targets, so let MPI do it internally (hopefully) */
          if (flush_local==1) {
              MPI_Win_flush_local_all(rma_win);
          } else {
              MPI_Win_flush_all(rma_win);
          }
        }
#endif
      }
    }  /* end of phase loop for puts  */
    if (Num_procs>1) {
      if (passive_target) {
#if MPI_VERSION >= 3
          MPI_Win_flush_all(rma_win);
#endif
          MPI_Barrier(MPI_COMM_WORLD);
      } else {
          MPI_Win_fence(MPI_MODE_NOSTORE, rma_win);
      }
    }

    for (phase=1; phase<Num_procs; phase++) {
      recv_from = (my_ID + phase)%Num_procs;
      istart = recv_from*Block_order;
      /* scatter received block to transposed matrix; no need to tile */
      for (j=0; j<Block_order; j++) {
        for (i=0; i<Block_order; i++) {
          B(i,j) += Work_in(phase-1,i,j);
        }
      }
    } /* end of phase loop for scatters */

    /* for the flush case we need to make sure we have consumed Work_in
       before overwriting it in the next iteration                    */
    if (Num_procs>1 && passive_target) {
      MPI_Barrier(MPI_COMM_WORLD);
    }

  } /* end of iterations */

  local_trans_time = wtime() - local_trans_time;
  MPI_Reduce(&local_trans_time, &trans_time, 1, MPI_DOUBLE, MPI_MAX, root,
             MPI_COMM_WORLD);

  abserr = 0.0;
  istart = 0;
  double addit = ((double)(iterations+1) * (double) (iterations))/2.0;
  for (j=0;j<Block_order;j++) {
    for (i=0;i<order; i++) {
      abserr += ABS(B(i,j) - ((double)(order*i + j+colstart)*(iterations+1)+addit));
    }
  }

  MPI_Reduce(&abserr, &abserr_tot, 1, MPI_DOUBLE, MPI_SUM, root, MPI_COMM_WORLD);

  if (my_ID == root) {
    if (abserr_tot < epsilon) {
      printf("Solution validates\n");
      avgtime = trans_time/(double)iterations;
      printf("Rate (MB/s): %lf Avg time (s): %lf\n",1.0E-06*bytes/avgtime, avgtime);
    }
    else {
      printf("ERROR: Aggregate absolute error %lf exceeds threshold %e\n", abserr_tot, epsilon);
      error = 1;
    }
  }

  bail_out(error);

  if (rma_win!=MPI_WIN_NULL) {
#if MPI_VERSION >=3
    if (passive_target) {
      MPI_Win_unlock_all(rma_win);
    }
#endif
    PRK_Win_free(&rma_win);
  }

  MPI_Finalize();
  exit(EXIT_SUCCESS);

}  /* end of main */<|MERGE_RESOLUTION|>--- conflicted
+++ resolved
@@ -137,10 +137,6 @@
   int Num_procs;           /* number of ranks                       */
   long order;              /* order of overall matrix               */
   int send_to, recv_from;  /* ranks with which to communicate       */
-<<<<<<< HEAD
-  MPI_Request send_req, recv_req;
-=======
->>>>>>> 1d53900a
   long bytes;              /* combined size of matrices             */
   int my_ID;               /* rank                                  */
   int root=0;              /* rank of root                          */
