--- conflicted
+++ resolved
@@ -127,19 +127,17 @@
 %-cuda: %-cuda.cu prk_util.h prk_cuda.h
 	$(NVCC) $(CUDAFLAGS) $(CPPFLAGS) $< -o $@
 
-<<<<<<< HEAD
 %-cublas: %-cublas.cu prk_util.h prk_cuda.h
 	$(NVCC) $(CUDAFLAGS) $(CPPFLAGS) $< -lcublas -lcblas -o $@
 
 %: %.cc prk_util.h
 	$(CXX) $(CXXFLAGS) $< -o $@
-=======
+
 %-raja.s: %-raja.cc prk_util.h
 	$(CXX) $(CXXFLAGS) $(ASMFLAGS) -S $< $(RAJAFLAGS) -o $@
 
 %.s: %.cc prk_util.h
 	$(CXX) $(CXXFLAGS) $(ASMFLAGS) -S $< -o $@
->>>>>>> fb45d091
 
 clean:
 	-rm -f *.o
